--- conflicted
+++ resolved
@@ -727,13 +727,6 @@
       call ambmul(n,n_act,vm(1,i_beg),lvm(1,i_beg))
       call spdmul(n,n_act,vp(1,i_beg),bvm(1,i_beg))
       call smdmul(n,n_act,vm(1,i_beg),bvp(1,i_beg))
-<<<<<<< HEAD
-!     call apbmul(n,n_act,vp(1,i_beg+n_rst),lvp(1,i_beg+n_rst))
-!     call ambmul(n,n_act,vm(1,i_beg+n_rst),lvm(1,i_beg+n_rst))
-!     call spdmul(n,n_act,vp(1,i_beg+n_rst),bvm(1,i_beg+n_rst))
-!     call smdmul(n,n_act,vm(1,i_beg+n_rst),bvp(1,i_beg+n_rst))
-=======
->>>>>>> 335ff16a
       call get_time(t2)
       t_mv = t_mv + t2 - t1
 !
@@ -743,12 +736,6 @@
       call dgemm('t','n',ldu,ldu,n,one,vm,n,lvm,n,zero,emmat,lda)
       call dgemm('t','n',ldu,ldu,n,one,vm,n,bvm,n,zero,smat,lda)
 !
-<<<<<<< HEAD
-=======
-!     explicitly putting the first block of 
-!     converged eigenvalues in the reduced matrix
-!
->>>>>>> 335ff16a
       a_red = zero
       s_red = zero
       a_red(1:ldu,1:ldu)             = epmat(1:ldu,1:ldu)
@@ -905,12 +892,9 @@
       if (verbose) write(6,1050) n_targ, n_act, n_frozen
     end do
 !
-<<<<<<< HEAD
     deallocate(work,tau,vp,vm,lvp,lvm,bvp,bvm,rp,rm,rr,done,r_norm,a_red,a_copy,s_red,s_copy,e_red, &
                epmat,emmat,smat,up,um,eigp,eigm,bp,bm)
 !
-=======
->>>>>>> 335ff16a
 1050 format(t5,'----------------------------------------',/,&
             t7,'# target vectors:    ',i4,/,&
             t7,'# new vectors added: ',i4,/,&
