--- conflicted
+++ resolved
@@ -18,11 +18,7 @@
 !
 ! initialize:
 !
-<<<<<<< HEAD
-  n      = 200
-=======
   n      = 500
->>>>>>> 335ff16a
   n2     = 2*n
   n_want = 10
   n_eig  = min(2*n_want,n_want+5)
@@ -30,7 +26,7 @@
   shift  = 0.0_dp
   itmax  = 1000
   nmult  = 0
-  m_max  = 10
+  m_max  = 20
 !
 ! allocate memory. note that the matrix a is defined in the stack of module "utils".
 !
@@ -126,10 +122,7 @@
 !
   diagonal = adiag - sigdiag
 !
-<<<<<<< HEAD
   1000 format(t3,' eigenvalue # ',i6,': ',f12.6,/,t3,' eigenvector: ')
-=======
->>>>>>> 335ff16a
   allocate(mask(n))
   mask = .true.
 !
@@ -141,11 +134,8 @@
   enddo
 !
   deallocate(mask)
-<<<<<<< HEAD
   call caslr_driver(.true.,n,n2,n_want,n_eig,itmax,tol,m_max,apbvec,ambvec,spdvec,smdvec,lrprec_1,eig,evec,ok)
   open (unit = 10, file = 'gendav.txt', form = 'formatted', access = 'sequential')
-=======
->>>>>>> 335ff16a
 !
   sqrttwo = sqrt(2.0d0)
   do i = 1, n_want
